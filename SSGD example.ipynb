--- conflicted
+++ resolved
@@ -5,29 +5,8 @@
    "execution_count": 1,
    "metadata": {
     "ExecuteTime": {
-<<<<<<< HEAD
-     "end_time": "2018-05-23T15:40:05.961983Z",
-     "start_time": "2018-05-23T15:40:05.931963Z"
-    },
-    "collapsed": true
-   },
-   "outputs": [],
-   "source": [
-    "%load_ext autoreload\n",
-    "%autoreload 2"
-   ]
-  },
-  {
-   "cell_type": "code",
-   "execution_count": 2,
-   "metadata": {
-    "ExecuteTime": {
-     "end_time": "2018-05-23T15:40:06.251344Z",
-     "start_time": "2018-05-23T15:40:05.963204Z"
-=======
      "end_time": "2018-05-01T15:13:41.352337Z",
      "start_time": "2018-05-01T15:13:41.093013Z"
->>>>>>> 5d21369e
     },
     "collapsed": true
    },
@@ -99,13 +78,8 @@
    "execution_count": 5,
    "metadata": {
     "ExecuteTime": {
-<<<<<<< HEAD
      "end_time": "2018-05-23T15:40:06.431229Z",
      "start_time": "2018-05-23T15:40:06.326547Z"
-=======
-     "end_time": "2018-05-01T15:13:41.460711Z",
-     "start_time": "2018-05-01T15:13:41.353639Z"
->>>>>>> 5d21369e
     },
     "collapsed": true
    },
@@ -176,13 +150,8 @@
    "execution_count": 6,
    "metadata": {
     "ExecuteTime": {
-<<<<<<< HEAD
      "end_time": "2018-05-23T15:40:06.468988Z",
      "start_time": "2018-05-23T15:40:06.432628Z"
-=======
-     "end_time": "2018-05-01T15:13:41.466107Z",
-     "start_time": "2018-05-01T15:13:41.461997Z"
->>>>>>> 5d21369e
     },
     "collapsed": true
    },
@@ -199,13 +168,8 @@
    "execution_count": 7,
    "metadata": {
     "ExecuteTime": {
-<<<<<<< HEAD
      "end_time": "2018-05-23T15:40:06.511030Z",
      "start_time": "2018-05-23T15:40:06.471041Z"
-=======
-     "end_time": "2018-05-01T15:13:41.471221Z",
-     "start_time": "2018-05-01T15:13:41.467822Z"
->>>>>>> 5d21369e
     }
    },
    "outputs": [
@@ -245,24 +209,6 @@
    ]
   },
   {
-<<<<<<< HEAD
-=======
-   "cell_type": "code",
-   "execution_count": 5,
-   "metadata": {
-    "ExecuteTime": {
-     "end_time": "2018-05-01T15:13:41.478679Z",
-     "start_time": "2018-05-01T15:13:41.473431Z"
-    },
-    "collapsed": true
-   },
-   "outputs": [],
-   "source": [
-    "sCNN = StreamingSGD(model)"
-   ]
-  },
-  {
->>>>>>> 5d21369e
    "cell_type": "markdown",
    "metadata": {},
    "source": [
@@ -274,13 +220,8 @@
    "execution_count": 8,
    "metadata": {
     "ExecuteTime": {
-<<<<<<< HEAD
      "end_time": "2018-05-23T15:40:06.558854Z",
      "start_time": "2018-05-23T15:40:06.513599Z"
-=======
-     "end_time": "2018-05-01T15:13:41.484085Z",
-     "start_time": "2018-05-01T15:13:41.479945Z"
->>>>>>> 5d21369e
     },
     "collapsed": true
    },
@@ -306,13 +247,8 @@
    "execution_count": 9,
    "metadata": {
     "ExecuteTime": {
-<<<<<<< HEAD
      "end_time": "2018-05-23T15:40:06.607436Z",
      "start_time": "2018-05-23T15:40:06.561532Z"
-=======
-     "end_time": "2018-05-01T15:13:41.488085Z",
-     "start_time": "2018-05-01T15:13:41.485931Z"
->>>>>>> 5d21369e
     },
     "collapsed": true
    },
@@ -327,13 +263,8 @@
    "execution_count": 10,
    "metadata": {
     "ExecuteTime": {
-<<<<<<< HEAD
      "end_time": "2018-05-23T15:40:06.703686Z",
      "start_time": "2018-05-23T15:40:06.610218Z"
-=======
-     "end_time": "2018-05-01T15:13:41.513559Z",
-     "start_time": "2018-05-01T15:13:41.489286Z"
->>>>>>> 5d21369e
     },
     "scrolled": false
    },
@@ -378,13 +309,8 @@
    "execution_count": 11,
    "metadata": {
     "ExecuteTime": {
-<<<<<<< HEAD
      "end_time": "2018-05-23T15:40:06.750720Z",
      "start_time": "2018-05-23T15:40:06.704945Z"
-=======
-     "end_time": "2018-05-01T15:13:41.584994Z",
-     "start_time": "2018-05-01T15:13:41.515104Z"
->>>>>>> 5d21369e
     },
     "collapsed": true
    },
@@ -406,13 +332,8 @@
    "execution_count": 12,
    "metadata": {
     "ExecuteTime": {
-<<<<<<< HEAD
      "end_time": "2018-05-23T15:40:06.788612Z",
      "start_time": "2018-05-23T15:40:06.752194Z"
-=======
-     "end_time": "2018-05-01T15:13:41.588734Z",
-     "start_time": "2018-05-01T15:13:41.586305Z"
->>>>>>> 5d21369e
     },
     "collapsed": true
    },
@@ -422,21 +343,8 @@
    ]
   },
   {
-<<<<<<< HEAD
-   "cell_type": "markdown",
-   "metadata": {},
-=======
-   "cell_type": "code",
-   "execution_count": 11,
-   "metadata": {
-    "ExecuteTime": {
-     "end_time": "2018-05-01T15:13:41.597875Z",
-     "start_time": "2018-05-01T15:13:41.593199Z"
-    },
-    "collapsed": true
-   },
-   "outputs": [],
->>>>>>> 5d21369e
+   "cell_type": "markdown",
+   "metadata": {},
    "source": [
     "# Run through network using streaming"
    ]
@@ -446,16 +354,10 @@
    "execution_count": 13,
    "metadata": {
     "ExecuteTime": {
-<<<<<<< HEAD
      "end_time": "2018-05-23T15:40:06.959376Z",
      "start_time": "2018-05-23T15:40:06.791336Z"
     },
     "scrolled": false
-=======
-     "end_time": "2018-05-01T15:13:41.756265Z",
-     "start_time": "2018-05-01T15:13:41.600370Z"
-    }
->>>>>>> 5d21369e
    },
    "outputs": [
     {
@@ -477,7 +379,6 @@
      "name": "stderr",
      "output_type": "stream",
      "text": [
-<<<<<<< HEAD
       "100%|██████████| 64/64 [00:00<00:00, 508.42it/s]\n"
      ]
     },
@@ -485,32 +386,6 @@
      "data": {
       "text/plain": [
        "tensor([[0.5723423362]])"
-=======
-      "100%|██████████| 64/64 [00:00<00:00, 428.28it/s]\n"
-     ]
-    }
-   ],
-   "source": [
-    "output, feature_map = sCNN.forward(image_var)"
-   ]
-  },
-  {
-   "cell_type": "code",
-   "execution_count": 13,
-   "metadata": {
-    "ExecuteTime": {
-     "end_time": "2018-05-01T15:13:41.769693Z",
-     "start_time": "2018-05-01T15:13:41.759378Z"
-    }
-   },
-   "outputs": [
-    {
-     "data": {
-      "text/plain": [
-       "Variable containing:\n",
-       " 0.9895\n",
-       "[torch.FloatTensor of size 1x1]"
->>>>>>> 5d21369e
       ]
      },
      "execution_count": 13,
@@ -527,26 +402,15 @@
    "execution_count": 14,
    "metadata": {
     "ExecuteTime": {
-<<<<<<< HEAD
      "end_time": "2018-05-23T15:40:07.003489Z",
      "start_time": "2018-05-23T15:40:06.961965Z"
-=======
-     "end_time": "2018-05-01T15:13:41.777723Z",
-     "start_time": "2018-05-01T15:13:41.770784Z"
->>>>>>> 5d21369e
     }
    },
    "outputs": [
     {
      "data": {
       "text/plain": [
-<<<<<<< HEAD
        "tensor(0.8494322300)"
-=======
-       "Variable containing:\n",
-       " 4.5609\n",
-       "[torch.FloatTensor of size 1]"
->>>>>>> 5d21369e
       ]
      },
      "execution_count": 14,
@@ -563,13 +427,8 @@
    "execution_count": 15,
    "metadata": {
     "ExecuteTime": {
-<<<<<<< HEAD
      "end_time": "2018-05-23T15:40:09.206263Z",
      "start_time": "2018-05-23T15:40:07.006628Z"
-=======
-     "end_time": "2018-05-01T15:13:43.460712Z",
-     "start_time": "2018-05-01T15:13:41.779272Z"
->>>>>>> 5d21369e
     },
     "scrolled": false
    },
@@ -592,11 +451,7 @@
      "name": "stderr",
      "output_type": "stream",
      "text": [
-<<<<<<< HEAD
       "100%|██████████| 64/64 [00:02<00:00, 29.68it/s]"
-=======
-      "100%|██████████| 64/64 [00:01<00:00, 38.49it/s]"
->>>>>>> 5d21369e
      ]
     },
     {
@@ -633,13 +488,8 @@
    "execution_count": 16,
    "metadata": {
     "ExecuteTime": {
-<<<<<<< HEAD
      "end_time": "2018-05-23T15:40:09.256586Z",
      "start_time": "2018-05-23T15:40:09.211406Z"
-=======
-     "end_time": "2018-05-01T15:13:43.467233Z",
-     "start_time": "2018-05-01T15:13:43.462307Z"
->>>>>>> 5d21369e
     },
     "collapsed": true
    },
@@ -672,13 +522,8 @@
    "execution_count": 17,
    "metadata": {
     "ExecuteTime": {
-<<<<<<< HEAD
      "end_time": "2018-05-23T15:40:09.290080Z",
      "start_time": "2018-05-23T15:40:09.257963Z"
-=======
-     "end_time": "2018-05-01T15:13:43.475022Z",
-     "start_time": "2018-05-01T15:13:43.469676Z"
->>>>>>> 5d21369e
     },
     "collapsed": true
    },
@@ -692,50 +537,26 @@
    ]
   },
   {
-<<<<<<< HEAD
-   "cell_type": "markdown",
-   "metadata": {},
-=======
+   "cell_type": "markdown",
+   "metadata": {},
+   "source": [
+    "This output should be the same as the streaming SGD output, if so the loss will also be the same:"
+   ]
+  },
+  {
    "cell_type": "code",
    "execution_count": 18,
    "metadata": {
     "ExecuteTime": {
-     "end_time": "2018-05-01T15:13:43.560076Z",
-     "start_time": "2018-05-01T15:13:43.476612Z"
-    },
-    "collapsed": true
-   },
-   "outputs": [],
->>>>>>> 5d21369e
-   "source": [
-    "This output should be the same as the streaming SGD output, if so the loss will also be the same:"
-   ]
-  },
-  {
-   "cell_type": "code",
-   "execution_count": 18,
-   "metadata": {
-    "ExecuteTime": {
-<<<<<<< HEAD
      "end_time": "2018-05-23T15:40:09.389782Z",
      "start_time": "2018-05-23T15:40:09.291114Z"
-=======
-     "end_time": "2018-05-01T15:13:43.564852Z",
-     "start_time": "2018-05-01T15:13:43.561173Z"
->>>>>>> 5d21369e
     }
    },
    "outputs": [
     {
      "data": {
       "text/plain": [
-<<<<<<< HEAD
        "tensor([[0.5723423362]])"
-=======
-       "Variable containing:\n",
-       " 0.9895\n",
-       "[torch.FloatTensor of size 1x1]"
->>>>>>> 5d21369e
       ]
      },
      "execution_count": 18,
@@ -752,26 +573,15 @@
    "execution_count": 19,
    "metadata": {
     "ExecuteTime": {
-<<<<<<< HEAD
      "end_time": "2018-05-23T15:40:09.435582Z",
      "start_time": "2018-05-23T15:40:09.391368Z"
-=======
-     "end_time": "2018-05-01T15:13:43.570774Z",
-     "start_time": "2018-05-01T15:13:43.566710Z"
->>>>>>> 5d21369e
     }
    },
    "outputs": [
     {
      "data": {
       "text/plain": [
-<<<<<<< HEAD
        "tensor(0.8494322300)"
-=======
-       "Variable containing:\n",
-       " 4.5609\n",
-       "[torch.FloatTensor of size 1]"
->>>>>>> 5d21369e
       ]
      },
      "execution_count": 19,
@@ -788,13 +598,8 @@
    "execution_count": 20,
    "metadata": {
     "ExecuteTime": {
-<<<<<<< HEAD
      "end_time": "2018-05-23T15:40:09.561528Z",
      "start_time": "2018-05-23T15:40:09.437658Z"
-=======
-     "end_time": "2018-05-01T15:13:43.646643Z",
-     "start_time": "2018-05-01T15:13:43.572411Z"
->>>>>>> 5d21369e
     },
     "collapsed": true
    },
@@ -822,13 +627,8 @@
    "execution_count": 21,
    "metadata": {
     "ExecuteTime": {
-<<<<<<< HEAD
      "end_time": "2018-05-23T15:40:09.602225Z",
      "start_time": "2018-05-23T15:40:09.562832Z"
-=======
-     "end_time": "2018-05-01T15:13:43.653694Z",
-     "start_time": "2018-05-01T15:13:43.648005Z"
->>>>>>> 5d21369e
     },
     "collapsed": true
    },
@@ -848,13 +648,8 @@
    "execution_count": 22,
    "metadata": {
     "ExecuteTime": {
-<<<<<<< HEAD
      "end_time": "2018-05-23T15:40:09.644441Z",
      "start_time": "2018-05-23T15:40:09.603314Z"
-=======
-     "end_time": "2018-05-01T15:13:43.666050Z",
-     "start_time": "2018-05-01T15:13:43.655278Z"
->>>>>>> 5d21369e
     }
    },
    "outputs": [
@@ -862,7 +657,6 @@
      "name": "stdout",
      "output_type": "stream",
      "text": [
-<<<<<<< HEAD
       "Conv layer 0 \taverage gradient size: 0.8599761128425598\n",
       "Conv layer 1 \taverage gradient size: 0.9677515625953674\n",
       "Conv layer 2 \taverage gradient size: 0.45716390013694763\n",
@@ -880,36 +674,12 @@
       "Conv layer 14 \taverage gradient size: 0.04104870930314064\n",
       "Conv layer 15 \taverage gradient size: 0.041901979595422745\n",
       "Conv layer 16 \taverage gradient size: 0.14884939789772034\n"
-=======
-      "Layer 0 \taverage gradient size: 1.3897795191517583\n",
-      "Layer 1 \taverage gradient size: 1.3897795677185059\n",
-      "Layer 2 \taverage gradient size: 1.3897795677185059\n",
-      "Layer 3 \taverage gradient size: 1.3897795147365994\n",
-      "Layer 4 \taverage gradient size: 1.3897796030397769\n",
-      "Layer 5 \taverage gradient size: 1.3897795323972348\n",
-      "Layer 6 \taverage gradient size: 1.3897795059062816\n",
-      "Layer 7 \taverage gradient size: 1.389779598624618\n",
-      "Layer 8 \taverage gradient size: 1.3897795809639826\n",
-      "Layer 9 \taverage gradient size: 1.3897795412275527\n",
-      "Layer 10 \taverage gradient size: 1.3897795412275527\n",
-      "Layer 11 \taverage gradient size: 1.3897795412275527\n",
-      "Layer 12 \taverage gradient size: 1.3897795014911227\n",
-      "Layer 13 \taverage gradient size: 1.3897795014911227\n",
-      "Layer 14 \taverage gradient size: 1.3897794485092163\n",
-      "Layer 15 \taverage gradient size: 1.389779461754693\n",
-      "Layer 16 \taverage gradient size: 0.3752404388785362\n"
->>>>>>> 5d21369e
      ]
     }
    ],
    "source": [
     "for i in range(len(streaming_conv_gradients)):\n",
-<<<<<<< HEAD
     "    print(\"Conv layer\", i, \"\\taverage gradient size:\", float(torch.mean(torch.abs(streaming_conv_gradients[i].data))))"
-=======
-    "    print(\"Layer\", i, \"\\taverage gradient size:\", \n",
-    "          torch.mean(streaming_conv_gradients[i].data))"
->>>>>>> 5d21369e
    ]
   },
   {
@@ -917,13 +687,8 @@
    "execution_count": 23,
    "metadata": {
     "ExecuteTime": {
-<<<<<<< HEAD
      "end_time": "2018-05-23T15:40:09.700305Z",
      "start_time": "2018-05-23T15:40:09.645996Z"
-=======
-     "end_time": "2018-05-01T15:13:43.681863Z",
-     "start_time": "2018-05-01T15:13:43.668599Z"
->>>>>>> 5d21369e
     }
    },
    "outputs": [
@@ -931,7 +696,6 @@
      "name": "stdout",
      "output_type": "stream",
      "text": [
-<<<<<<< HEAD
       "Conv layer 0 \tmax difference between gradients: 2.86102294921875e-06\n",
       "Conv layer 1 \tmax difference between gradients: 2.384185791015625e-06\n",
       "Conv layer 2 \tmax difference between gradients: 1.6689300537109375e-06\n",
@@ -949,25 +713,6 @@
       "Conv layer 14 \tmax difference between gradients: 0.0\n",
       "Conv layer 15 \tmax difference between gradients: 0.0\n",
       "Conv layer 16 \tmax difference between gradients: 0.0\n"
-=======
-      "Layer 0 \tmax difference between gradients: 1.7881393432617188e-06\n",
-      "Layer 1 \tmax difference between gradients: 1.6689300537109375e-06\n",
-      "Layer 2 \tmax difference between gradients: 1.3113021850585938e-06\n",
-      "Layer 3 \tmax difference between gradients: 2.86102294921875e-06\n",
-      "Layer 4 \tmax difference between gradients: 8.344650268554688e-07\n",
-      "Layer 5 \tmax difference between gradients: 7.152557373046875e-07\n",
-      "Layer 6 \tmax difference between gradients: 7.152557373046875e-07\n",
-      "Layer 7 \tmax difference between gradients: 1.0728836059570312e-06\n",
-      "Layer 8 \tmax difference between gradients: 5.960464477539062e-07\n",
-      "Layer 9 \tmax difference between gradients: 3.5762786865234375e-07\n",
-      "Layer 10 \tmax difference between gradients: 4.76837158203125e-07\n",
-      "Layer 11 \tmax difference between gradients: 0.0\n",
-      "Layer 12 \tmax difference between gradients: 0.0\n",
-      "Layer 13 \tmax difference between gradients: 0.0\n",
-      "Layer 14 \tmax difference between gradients: 0.0\n",
-      "Layer 15 \tmax difference between gradients: 0.0\n",
-      "Layer 16 \tmax difference between gradients: 0.0\n"
->>>>>>> 5d21369e
      ]
     }
    ],
